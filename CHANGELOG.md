# UNRELEASED
  - Changes from 5.20.0
    - Features:
      - ADDED: all waypoints in responses now contain a distance property between the original coordinate and the snapped location. [#5255](https://github.com/Project-OSRM/osrm-backend/pull/5255)
# 5.20.0
  - Changes from 5.19.0:
    - Table:
      - CHANGED: switch to pre-calculated distances for table responses for large speedup and 10% memory increase. [#5251](https://github.com/Project-OSRM/osrm-backend/pull/5251)
      - ADDED: new parameter `fallback_speed` which will fill `null` cells with estimated value [#5257](https://github.com/Project-OSRM/osrm-backend/pull/5257)
      - CHANGED: Remove API check for matrix sources/destination length to be less than or equal to coordinates length. [#5298](https://github.com/Project-OSRM/osrm-backend/pull/5289)
      - FIXED: Fix crashing bug when using fallback_speed parameter with more sources than destinations. [#5291](https://github.com/Project-OSRM/osrm-backend/pull/5291)
    - Features:
      - ADDED: direct mmapping of datafiles is now supported via the `--mmap` switch. [#5242](https://github.com/Project-OSRM/osrm-backend/pull/5242)
      - REMOVED: the previous `--memory_file` switch is now deprecated and will fallback to `--mmap` [#5242](https://github.com/Project-OSRM/osrm-backend/pull/5242)
<<<<<<< HEAD
=======
      - ADDED: all waypoints in responses now contain a `distance` property between the original coordinate and the snapped location. [#5255](https://github.com/Project-OSRM/osrm-backend/pull/5255)
>>>>>>> 3d781e6f
      - ADDED: Now publishing Node 10.x LTS binary modules [#5246](https://github.com/Project-OSRM/osrm-backend/pull/5246)
    - Windows:
      - FIXED: Windows builds again. [#5249](https://github.com/Project-OSRM/osrm-backend/pull/5249)

# 5.19.0
  - Changes from 5.18.0:
    - Optimizations:
      - CHANGED: Use Grisu2 for serializing floating point numbers. [#5188](https://github.com/Project-OSRM/osrm-backend/pull/5188)
      - ADDED: Node bindings can return pre-rendered JSON buffer. [#5189](https://github.com/Project-OSRM/osrm-backend/pull/5189)
    - Profiles:
      - CHANGED: Bicycle profile now blacklists barriers instead of whitelisting them [#5076
](https://github.com/Project-OSRM/osrm-backend/pull/5076/)
      - CHANGED: Foot profile now blacklists barriers instead of whitelisting them [#5077
](https://github.com/Project-OSRM/osrm-backend/pull/5077/)
      - CHANGED: Support maxlength and maxweight in car profile [#5101](https://github.com/Project-OSRM/osrm-backend/pull/5101]
    - Bugfixes:
      - FIXED: collapsing of ExitRoundabout instructions [#5114](https://github.com/Project-OSRM/osrm-backend/issues/5114)
    - Misc:
      - CHANGED: Support up to 512 named shared memory regions [#5185](https://github.com/Project-OSRM/osrm-backend/pull/5185)

# 5.18.0
  - Changes from 5.17.0:
    - Features:
      - ADDED: `table` plugin now optionally returns `distance` matrix as part of response [#4990](https://github.com/Project-OSRM/osrm-backend/pull/4990)
      - ADDED: New optional parameter `annotations` for `table` that accepts `distance`, `duration`, or both `distance,duration` as values [#4990](https://github.com/Project-OSRM/osrm-backend/pull/4990)
    - Infrastructure:
      - ADDED: Updated libosmium and added protozero and vtzero libraries [#5037](https://github.com/Project-OSRM/osrm-backend/pull/5037)
      - CHANGED: Use vtzero library in tile plugin [#4686](https://github.com/Project-OSRM/osrm-backend/pull/4686)
    - Profile:
      - ADDED: Bicycle profile now returns classes for ferry and tunnel routes. [#5054](https://github.com/Project-OSRM/osrm-backend/pull/5054)
      - ADDED: Bicycle profile allows to exclude ferry routes (default to not enabled) [#5054](https://github.com/Project-OSRM/osrm-backend/pull/5054)

# 5.17.1
  - Changes from 5.17.0:
    - Bugfixes:
      - FIXED: Do not combine a segregated edge with a roundabout [#5039](https://github.com/Project-OSRM/osrm-backend/issues/5039)

# 5.17.0
  - Changes from 5.16.0:
    - Bugfixes:
      - FIXED: deduplication of route steps when waypoints are used [#4909](https://github.com/Project-OSRM/osrm-backend/issues/4909)
      - FIXED: Use smaller range for U-turn angles in map-matching [#4920](https://github.com/Project-OSRM/osrm-backend/pull/4920)
      - FIXED: Remove the last short annotation segment in `trimShortSegments` [#4946](https://github.com/Project-OSRM/osrm-backend/pull/4946)
      - FIXED: Properly calculate annotations for speeds, durations and distances when waypoints are used with mapmatching [#4949](https://github.com/Project-OSRM/osrm-backend/pull/4949)
      - FIXED: Don't apply unimplemented SH and PH conditions in OpeningHours and add inversed date ranges [#4992](https://github.com/Project-OSRM/osrm-backend/issues/4992)
      - FIXED: integer overflow in `DynamicGraph::Renumber` [#5021](https://github.com/Project-OSRM/osrm-backend/pull/5021)
    - Profile:
      - CHANGED: Handle oneways in get_forward_backward_by_key [#4929](https://github.com/Project-OSRM/osrm-backend/pull/4929)
      - FIXED: Do not route against oneway road if there is a cycleway in the wrong direction; also review bike profile [#4943](https://github.com/Project-OSRM/osrm-backend/issues/4943)
      - CHANGED: Make cyclability weighting of the bike profile prefer safer routes more strongly [#5015](https://github.com/Project-OSRM/osrm-backend/issues/5015)
    - Guidance:
      - CHANGED: Don't use obviousness for links bifurcations [#4929](https://github.com/Project-OSRM/osrm-backend/pull/4929)
      - FIXED: Adjust Straight direction modifiers of side roads in driveway handler [#4929](https://github.com/Project-OSRM/osrm-backend/pull/4929)
      - CHANGED: Added post process logic to collapse segregated turn instructions [#4925](https://github.com/Project-OSRM/osrm-backend/pull/4925)
      - ADDED: Maneuver relation now supports `straight` as a direction [#4995](https://github.com/Project-OSRM/osrm-backend/pull/4995)
      - FIXED: Support spelling maneuver relation with British spelling [#4950](https://github.com/Project-OSRM/osrm-backend/issues/4950)
    - Tools:
      - ADDED: `osrm-routed` accepts a new property `--memory_file` to store memory in a file on disk. [#4881](https://github.com/Project-OSRM/osrm-backend/pull/4881)
      - ADDED: `osrm-datastore` accepts a new parameter `--dataset-name` to select the name of the dataset. [#4982](https://github.com/Project-OSRM/osrm-backend/pull/4982)
      - ADDED: `osrm-datastore` accepts a new parameter `--list` to list all datasets loaded into memory. [#4982](https://github.com/Project-OSRM/osrm-backend/pull/4982)
      - ADDED: `osrm-datastore` accepts a new parameter `--only-metric` to only reload the data that can be updated by a weight update (reduces memory for traffic updates). [#5002](https://github.com/Project-OSRM/osrm-backend/pull/5002)
      - ADDED: `osrm-routed` accepts a new parameter `--dataset-name` to select the shared-memory dataset to use. [#4982](https://github.com/Project-OSRM/osrm-backend/pull/4982)
    - NodeJS:
      - ADDED: `OSRM` object accepts a new option `memory_file` that stores the memory in a file on disk. [#4881](https://github.com/Project-OSRM/osrm-backend/pull/4881)
      - ADDED: `OSRM` object accepts a new option `dataset_name` to select the shared-memory dataset. [#4982](https://github.com/Project-OSRM/osrm-backend/pull/4982)
    - Internals
      - CHANGED: Updated segregated intersection identification [#4845](https://github.com/Project-OSRM/osrm-backend/pull/4845) [#4968](https://github.com/Project-OSRM/osrm-backend/pull/4968)
      - REMOVED: Remove `.timestamp` file since it was unused [#4960](https://github.com/Project-OSRM/osrm-backend/pull/4960)
    - Documentation:
      - ADDED: Add documentation about OSM node ids in nearest service response [#4436](https://github.com/Project-OSRM/osrm-backend/pull/4436)
    - Performance
      - FIXED: Speed up response time when lots of legs exist and geojson is used with `steps=true` [#4936](https://github.com/Project-OSRM/osrm-backend/pull/4936)
      - FIXED: Return iterators instead of vectors in datafacade_base functions [#4969](https://github.com/Project-OSRM/osrm-backend/issues/4969)
    - Misc:
      - ADDED: expose name for datasource annotations as metadata [#4973](https://github.com/Project-OSRM/osrm-backend/pull/4973)

# 5.16.0
  - Changes from 5.15.2:
    - Guidance
      - ADDED #4676: Support for maneuver override relation, allowing data-driven overrides for turn-by-turn instructions [#4676](https://github.com/Project-OSRM/osrm-backend/pull/4676)
      - CHANGED #4830: Announce reference change if names are empty
      - CHANGED #4835: MAXIMAL_ALLOWED_SEPARATION_WIDTH increased to 12 meters
      - CHANGED #4842: Lower priority links from a motorway now are used as motorway links [#4842](https://github.com/Project-OSRM/osrm-backend/pull/4842)
      - CHANGED #4895: Use ramp bifurcations as fork intersections [#4895](https://github.com/Project-OSRM/osrm-backend/issues/4895)
      - CHANGED #4893: Handle motorway forks with links as normal motorway intersections[#4893](https://github.com/Project-OSRM/osrm-backend/issues/4893)
      - FIXED #4905: Check required tags of `maneuver` relations [#4905](https://github.com/Project-OSRM/osrm-backend/pull/4905)
    - Profile:
      - FIXED: `highway=service` will now be used for restricted access, `access=private` is still disabled for snapping.
      - ADDED #4775: Exposes more information to the turn function, now being able to set turn weights with highway and access information of the turn as well as other roads at the intersection [#4775](https://github.com/Project-OSRM/osrm-backend/issues/4775)
      - FIXED #4763: Add support for non-numerical units in car profile for maxheight [#4763](https://github.com/Project-OSRM/osrm-backend/issues/4763)
      - ADDED #4872: Handling of `barrier=height_restrictor` nodes [#4872](https://github.com/Project-OSRM/osrm-backend/pull/4872)

# 5.15.2
  - Changes from 5.15.1:
    - Features:
        - ADDED: Exposed the waypoints parameter in the node bindings interface
    - Bugfixes:
        - FIXED: Segfault causing bug in leg collapsing map matching when traversing edges in reverse

# 5.15.1
  - Changes from 5.15.0:
    - Bugfixes:
      - FIXED: Segfault in map matching when RouteLeg collapsing code is run on a match with multiple submatches
    - Guidance:
      - Set type of trivial intersections where classes change to Suppressed instead of NoTurn

# 5.15.0
  - Changes from 5.14.3:
    - Bugfixes:
      - FIXED #4704: Fixed regression in bearings reordering introduced in 5.13 [#4704](https://github.com/Project-OSRM/osrm-backend/issues/4704)
      - FIXED #4781: Fixed overflow exceptions in percent-encoding parsing
      - FIXED #4770: Fixed exclude flags for single toll road scenario
      - FIXED #4283: Fix overflow on zero duration segments
      - FIXED #4804: Ignore no_*_on_red turn restrictions
    - Guidance:
      - CHANGED #4706: Guidance refactoring step to decouple intersection connectivity analysis and turn instructions generation [#4706](https://github.com/Project-OSRM/osrm-backend/pull/4706)
      - CHANGED #3491: Refactor `isThroughStreet`/Intersection options
    - Profile:
      - ADDED: `tunnel` as a new class in car profile so that sections of the route with tunnel tags will be marked as such

# 5.14.3
  - Changes from 5.14.2:
    - Features:
      - Added a `waypoints` parameter to the match service plugin that accepts indices to input coordinates and treats only those points as waypoints in the response format.
    - Bugfixes:
      - FIXED #4754: U-Turn penalties are applied to straight turns.
      - FIXED #4756: Removed too restrictive road name check in the sliproad handler
      - FIXED #4731: Use correct weights for edge-based graph duplicated via nodes.
    - Profile:
      - CHANGED: added Belarus speed limits
      - CHANGED: set default urban speed in Ukraine to 50kmh

# 5.14.2
  - Changes from 5.14.1:
    - Bugfixes:
      - FIXED #4727: Erroring when a old .core file is present.
      - FIXED #4642: Update checks for EMPTY_NAMEID to check for empty name strings
      - FIXED #4738: Fix potential segmentation fault
    - Node.js Bindings:
      - ADDED: Exposed new `max_radiuses_map_matching` option from `EngingConfig` options
    - Tools:
      - ADDED: New osrm-routed `max_radiuses_map_matching` command line flag to optionally set a maximum radius for map matching

# 5.14.1
  - Changes from 5.14.0
    - Bugfixes:
      - FIXED: don't use removed alternative candidates in `filterPackedPathsByCellSharing`

# 5.14.0
  - Changes from 5.13
    - API:
      - ADDED: new RouteStep property `driving_side` that has either "left" or "right" for that step
    - Misc:
      - ADDED: Bundles a rough (please improve!) driving-side GeoJSON file for use with `osrm-extract --location-dependent-data data/driving_side.geojson`
      - CHANGED: Conditional turn parsing is disabled by default now
      - ADDED: Adds a tool to analyze turn instruction generation in a dataset.  Useful for tracking turn-by-turn heuristic changes over time.
      - CHANGED: Internal refactoring of guidance code as a first step towards a re-runnable guidance pipeline
      - ADDED: Now publishing Node 8.x LTS binary modules
    - Profile:
      - CHANGED: Remove dependency on turn types and turn modifier in the process_turn function in the `car.lua` profile. Guidance instruction types are not used to influence turn penalty anymore so this will break backward compatibility between profile version 3 and 4.
    - Guidance:
      - ADDED: New internal flag on "segregated intersections" - in the future, will should allow collapsing of instructions across complex intersection geometry where humans only perceive a single maneuver
      - CHANGED: Decrease roundabout turn radius threshold from 25m to 15m - adds some "exit the roundabout" instructions for moderately sized roundabouts that were being missed previously
    - Docker:
      - CHANGED: switch to alpine 3.6, and use a multistage build to reduce image size
    - Build:
      - FIX: use LUA_LIBRARY_DIRS to propertly detect Lua on all platforms
    - Docs:
      - FIX: clarify description of roundabout exit instructions
    - Bugfixes:
      - FIXED: Fix bug where merge instructions got the wrong direction modifier ([PR #4670](https://github.com/Project-OSRM/osrm-backend/pull/4670))
      - FIXED: Properly use the `profile.properties.left_hand_driving` property, there was a typo that meant it had no effect
      - FIXED: undefined behaviour when alternative candidate via node is same as source node ([#4691](https://github.com/Project-OSRM/osrm-backend/issues/4691))
      - FIXED: ensure libosrm.pc is pushed to the correct location for pkgconfig to find it on all platforms
      - FIXED: don't consider empty names + empty refs as a valid name for u-turns

# 5.13.0
  - Changes from 5.12:
    - Profile:
      - Append cardinal directions from route relations to ref fields to improve instructions; off by default see `profile.cardinal_directions`
      - Support of `distance` weight in foot and bicycle profiles
      - Support of relations processing
      - Added `way:get_location_tag(key)` method to get location-dependent tags https://github.com/Project-OSRM/osrm-backend/wiki/Using-location-dependent-data-in-profiles
      - Added `forward_ref` and `backward_ref` support
      - Left-side driving mode is specified by a local Boolean flag `is_left_hand_driving` in `ExtractionWay` and `ExtractionTurn`
      - Support literal values for maxspeeds in NO, PL and ZA
    - Infrastructure:
      - Lua 5.1 support is removed due to lack of support in sol2 https://github.com/ThePhD/sol2/issues/302
      - Fixed pkg-config version of OSRM
      - Removed `.osrm.core` file since CoreCH is deprecated now.
    - Tools:
      - Because of boost/program_options#32 with boost 1.65+ we needed to change the behavior of the following flags to not accept `={true|false}` anymore:
        - `--use-locations-cache=false` becomes `--disable-location-cache`
        - `--parse-conditional-restrictions=true` becomes `--parse-conditional-restrictions`
        - The deprecated options `--use-level-cache` and `--generate-edge-lookup`
    - Bugfixes:
      - Fixed #4348: Some cases of sliproads pre-processing were broken
      - Fixed #4331: Correctly compute left/right modifiers of forks in case the fork is curved.
      - Fixed #4472: Correctly count the number of lanes using the delimter in `turn:lanes` tag.
      - Fixed #4214: Multiple runs of `osrm-partition` lead to crash.
      - Fixed #4348: Fix assorted problems around slip roads.
      - Fixed #4420: A bug that would result in unnecessary instructions, due to problems in suffix/prefix detection
    - Algorithm
      - Deprecate CoreCH functionality. Usage of CoreCH specific options will fall back to using CH with core_factor of 1.0
      - MLD uses a unidirectional Dijkstra for 1-to-N and N-to-1 matrices which yields speedup.

# 5.12.0
  - Changes from 5.11:
    - Guidance
      - now announcing turning onto oneways at the end of a road (e.g. onto dual carriageways)
      - Adds new instruction types at the exit of roundabouts and rotaries `exit roundabout` and `exit rotary`.
    - HTTP:
      - New query parameter for route/table/match/trip plugings:
        `exclude=` that can be used to exclude certain classes (e.g. exclude=motorway, exclude=toll).
        This is configurable in the profile.
    - NodeJS:
      - New query option `exclude` for the route/table/match/trip plugins. (e.g. `exclude: ["motorway", "toll"]`)
    - Profile:
      - New property for profile table: `excludable` that can be used to configure which classes are excludable at query time.
      - New optional property for profile table: `classes` that allows you to specify which classes you expect to be used.
        We recommend this for better error messages around classes, otherwise the possible class names are infered automatically.
    - Traffic:
      - If traffic data files contain an empty 4th column, they will update edge durations but not modify the edge weight.  This is useful for
        updating ETAs returned, without changing route selection (for example, in a distance-based profile with traffic data loaded).
    - Infrastructure:
      - New file `.osrm.cell_metrics` created by `osrm-customize`.
    - Debug tiles:
      - Added new properties `type` and `modifier` to `turns` layer, useful for viewing guidance calculated turn types on the map

# 5.11.0
  - Changes from 5.10:
    - Features
      - BREAKING: Added support for conditional via-way restrictions. This features changes the file format of osrm.restrictions and requires re-extraction
    - Internals
      - BREAKING: Traffic signals will no longer be represented as turns internally. This requires re-processing of data but enables via-way turn restrictions across highway=traffic_signals
      - Additional checks for empty segments when loading traffic data files
      - Tunes the constants for turns in sharp curves just a tiny bit to circumvent a mix-up in fork directions at a specific intersection (https://github.com/Project-OSRM/osrm-backend/issues/4331)
    - Infrastructure
      - Refactor datafacade to make implementing additional DataFacades simpler
    - Bugfixes
      - API docs are now buildable again
      - Suppress unnecessary extra turn instruction when exiting a motorway via a motorway_link onto a primary road (https://github.com/Project-OSRM/osrm-backend/issues/4348 scenario 4)
      - Suppress unnecessary extra turn instruction when taking a tertiary_link road from a teritary onto a residential road (https://github.com/Project-OSRM/osrm-backend/issues/4348 scenario 2)
      - Various MSVC++ build environment fixes
      - Avoid a bug that crashes GCC6
      - Re-include .npmignore to slim down published modules
      - Fix a pre-processing bug where incorrect directions could be issued when two turns would have similar instructions and we tried to give them distinct values (https://github.com/Project-OSRM/osrm-backend/pull/4375)
      - The entry bearing for correct the cardinality of a direction value (https://github.com/Project-OSRM/osrm-backend/pull/4353
      - Change timezones in West Africa to the WAT zone so they're recognized on the Windows platform

# 5.10.0
  - Changes from 5.9:
    - Profiles:
      - New version 2 profile API which cleans up a number of things and makes it easier to for profiles to include each other. Profiles using the old version 0 and 1 APIs are still supported.
      - New required `setup()` function that must return a configuration hash. Storing configuration in globals is deprecated.
      - Passes the config hash returned in `setup()` as an argument to `process_node/way/segment/turn`.
      - Properties are now set in `.properties` in the config hash returend by setup().
      - initialize raster sources in `setup()` instead of in a separate callback.
      - Renames the `sources` helper to `raster`.
      - Renames `way_functions` to `process_way` (same for node, segment and turn).
      - Removes `get_restrictions()`. Instead set `.restrictions` in the config hash in `setup()`.
      - Removes `get_name_suffix_list()`. Instead set `.suffix_list` in the config hash in `setup()`.
      - Renames `Handlers` to `WayHandlers`.
      - Pass functions instead of strings to `WayHandlers.run()`, so it's possible to mix in your own functions.
      - Reorders arguments to `WayHandlers` functions to match `process_way()`.
      - Profiles must return a hash of profile functions. This makes it easier for profiles to include each other.
      - Guidance: add support for throughabouts
    - Bugfixes
      - Properly save/retrieve datasource annotations for road segments ([#4346](https://github.com/Project-OSRM/osrm-backend/issues/4346)
      - Fix conditional restriction grammer parsing so it works for single-day-of-week restrictions ([#4357](https://github.com/Project-OSRM/osrm-backend/pull/4357))
    - Algorithm
      - BREAKING: the file format requires re-processing due to the changes on via-ways
      - Added support for via-way restrictions

# 5.9.2
    - API:
      - `annotations=durations,weights,speeds` values no longer include turn penalty values ([#4330](https://github.com/Project-OSRM/osrm-backend/issues/4330))

# 5.9.1
    - Infrastructure
      - STXXL is not required by default

# 5.9.0
  - Changes from 5.8:
    - Algorithm:
      - Multi-Level Dijkstra:
        - Plugins supported: `table`
        - Adds alternative routes support (see [#4047](https://github.com/Project-OSRM/osrm-backend/pull/4047) and [3905](https://github.com/Project-OSRM/osrm-backend/issues/3905)): provides reasonably looking alternative routes (many, if possible) with reasonable query times.
    - API:
      - Exposes `alternatives=Number` parameter overload in addition to the boolean flag.
      - Support for exits numbers and names. New member `exits` in `RouteStep`, based on `junction:ref` on ways
      - `Intersection` now has new parameter `classes` that can be set in the profile on each way.
    - Profiles:
      - `result.exits` allows you to set a way's exit numbers and names, see [`junction:ref`](http://wiki.openstreetmap.org/wiki/Proposed_features/junction_details)
      - `ExtractionWay` now as new property `forward_classes` and `backward_classes` that can set in the `way_function`.
         The maximum number of classes is 8.
      - We now respect the `construction` tag. If the `construction` tag value is not on our whitelist (`minor`, `widening`, `no`) we will exclude the road.
    - Node.js Bindings:
      - Exposes `alternatives=Number` parameter overload in addition to the boolean flag
      - Expose `EngineConfig` options in the node bindings
    - Tools:
      - Exposes engine limit on number of alternatives to generate `--max-alternatives` in `osrm-routed` (3 by default)
    - Infrastructure
      - STXXL is not required to build OSRM and is an optional dependency for back-compatibility (ENABLE_STXXL=On)
      - OpenMP is only required when the optional STXXL dependency is used
    - Bug fixes:
      - #4278: Remove superflous continious instruction on a motorway.

# 5.8.0
  - Changes from 5.7
    - API:
      - polyline6 support in request string
      - new parameter `approaches` for `route`, `table`, `trip` and `nearest` requests.  This parameter keep waypoints on the curb side.
        'approaches' accepts both 'curb' and 'unrestricted' values.
        Note : the curb side depend on the `ProfileProperties::left_hand_driving`, it's a global property set once by the profile. If you are working with a planet dataset, the api will be wrong in some countries, and right in others.
    - NodeJs Bindings
      - new parameter `approaches` for `route`, `table`, `trip` and `nearest` requests.
    - Tools
      - `osrm-partition` now ensures it is called before `osrm-contract` and removes inconsitent .hsgr files automatically.
    - Features
      - Added conditional restriction support with `parse-conditional-restrictions=true|false` to osrm-extract. This option saves conditional turn restrictions to the .restrictions file for parsing by contract later. Added `parse-conditionals-from-now=utc time stamp` and `--time-zone-file=/path/to/file`  to osrm-contract
      - Command-line tools (osrm-extract, osrm-contract, osrm-routed, etc) now return error codes and legible error messages for common problem scenarios, rather than ugly C++ crashes
      - Speed up pre-processing by only running the Lua `node_function` for nodes that have tags.  Cuts OSM file parsing time in half.
      - osrm-extract now performs generation of edge-expanded-edges using all available CPUs, which should make osrm-extract significantly faster on multi-CPU machines
    - Files
      - .osrm.nodes file was renamed to .nbg_nodes and .ebg_nodes was added
    - Guidance
      - #4075 Changed counting of exits on service roundabouts
    - Debug Tiles
      - added support for visualising turn penalties to the MLD plugin
      - added support for showing the rate (reciprocal of weight) on each edge when used
      - added support for turn weights in addition to turn durations in debug tiles
    - Bugfixes
      - Fixed a copy/paste issue assigning wrong directions in similar turns (left over right)
      - #4074: fixed a bug that would announce entering highway ramps as u-turns
      - #4122: osrm-routed/libosrm should throw exception when a dataset incompatible with the requested algorithm is loaded
      - Avoid collapsing u-turns into combined turn instructions

# 5.7.1
    - Bugfixes
      - #4030 Roundabout edge-case crashes post-processing

# 5.7.0
  - Changes from 5.6
    - Algorithm:
      - OSRM object has new option `algorithm` that allows the selection of a routing algorithm.
      - New experimental algorithm: Multi-Level Dijkstra with new toolchain:
        - Allows for fast metric updates in below a minute on continental sized networks (osrm-customize)
        - Plugins supported: `match` and `route`
        - Quickstart: `osrm-extract data.osm.pbf`, `osrm-partition data.osrm`, `osrm-customize data.osrm`, `osrm-routed --algorithm=MLD data.osrm`
    - NodeJs Bindings
      - Merged https://github.com/Project-OSRM/node-osrm into repository. Build via `cmake .. -DCMAKE_BUILD_TYPE=Release -DENABLE_NODE_BINDINGS=On -DENABLE_MASON=On`.
      - `OSRM` object has new option `algorihtm="CH","CoreCH","MLD"`
    - Internals
      - Shared memory notification via conditional variables on Linux or semaphore queue on OS X and Windows with a limit of 128 OSRM Engine instances
    - Files
      - .osrm.datasource_index file was removed. Data is now part of .osrm.geometries.
      - .osrm.edge_lookup was removed. The option `--generate-edge-lookup` does nothing now.
      - `osrm-contract` does not depend on the `.osrm.fileIndex` file anymore
      - `osrm-extract` creates new file `.osrm.cnbg` and `.cnbg_to_ebg`
      - `osrm-partition` creates new file `.osrm.partition` and `.osrm.cells`
      - `osrm-customize` creates new file `.osrm.mldgr`
    - Profiles
      - Added `force_split_edges` flag to global properties. True value guarantees that segment_function will be called for all segments, but also could double memory consumption
    - Map Matching:
      - new option `gaps=split|ignore` to enable/disbale track splitting
      - new option `tidy=true|false` to simplify traces automatically

# 5.6.3
  - Changes from 5.6.0
    - Bugfixes
      - #3790 Fix incorrect speed values in tile plugin

# 5.6.2
  - Changes from 5.6.0
    - Bugfixes
      - Fix incorrect forward datasources getter in facade

# 5.6.1
  - Changes from 5.6.0
    - Bugfixes
      - Fix #3754 add restricted penalty on NoTurn turns

# 5.6.0
  - Changes from 5.5
    - Bugfixes
      - Fix #3475 removed an invalid `exit` field from the `arrive` maneuver
      - Fix #3515 adjusted number of `nodes` in `annotation`
      - Fix #3605 Fixed a bug that could lead to turns at the end of the road to be suppressed
      - Fix #2844 handle up to 16777215 code units in OSM names
    - Infrastructure
      - Support building rpm packages.
    - Guidance
      - No longer emitting turns on ferries, if a ferry should use multiple docking locations
    - Profiles
      - Removed the `./profile.lua -> ./profiles/car.lua` symlink. Use specific profiles from the `profiles` directory.
      - `properties` object has a new `weight_name` field, default value is "duration"
      - `properties` object has a new `weight_precision` field that specifies a decimal precision of edge weights, default value 1
      - In `way_function` the filed `forward_rate` and `backward_rate` of `ExtractionWay` can now be set.
        They have the same interpretation for the way weight as `forward_speed` and `backward_speed` for the edge duration.
        The unit of rate is meters per weight unit, so higher values will be prefered during routing.
      - `turn_function` now does not return an integer but takes in a `ExtractionTurn` object and can modify the `weight` and `duration` fields
      - `segment_function` now takes in a `ExtractionSegment` object and can modify `weight` and `duration` fields
      - `properties.uturn_penalty` is deprecated. Set it in the `turn_function`. The turn type is exposed as `ExtractionTurn::direction_modifier`.
      - `properties.traffic_light_penalty` is deprecated. Traffic light penalties now need to be set over in the turn function.
         Each turn with a traffic light is marked with `ExtractionTurn::has_traffic_light = true`.
      - Renamed the helper file `profiles/lib/directional.lua` to `profiles/lib/tags.lua` since it now provides more general tags parsing utility functions.
      - The car and foot profiles now depend on the helper file `profiles/lib/handlers.lua`.
    - Infrastructure
      - Disabled link-time optimized (LTO) builds by default. Enable by passing `-DENABLE_LTO=ON` to `cmake` if you need the performance and know what you are doing.
      - Datafile versioning is now based on OSRM semver values, rather than source code checksums.
        Datafiles are compatible between patch levels, but incompatible between minor version or higher bumps.
      - libOSRM now creates an own watcher thread then used in shared memory mode to listen for data updates
    - Tools:
      - Added osrm-extract-conditionals tool for checking conditional values in OSM data
    - Trip Plugin
      - Added a new feature that finds the optimal route given a list of waypoints, a source and a destination. This does not return a roundtrip and instead returns a one way optimal route from the fixed source to the destination points.

# 5.5.1
  - Changes from 5.5.0
    - API:
      - Adds `generate_hints=true` (`true` by default) which lets user disable `Hint` generating in the response. Use if you don't need `Hint`s!
    - Bugfixes
      - Fix #3418 and ensure we only return bearings in the range 0-359 in API responses
      - Fixed a bug that could lead to emitting false instructions for staying on a roundabout

# 5.5.0
  - Changes from 5.4.0
    - API:
      - `osrm-datastore` now accepts the parameter `--max-wait` that specifies how long it waits before aquiring a shared memory lock by force
      - Shared memory now allows for multiple clients (multiple instances of libosrm on the same segment)
      - Polyline geometries can now be requested with precision 5 as well as with precision 6
    - Profiles
      - the car profile has been refactored into smaller functions
      - get_value_by_key() is now guaranteed never to return empty strings, nil is returned instead.
      - debug.lua was added to make it easier to test/develop profile code.
      - `car.lua` now depends on lib/set.lua and lib/sequence.lua
      - `restrictions` is now used for namespaced restrictions and restriction exceptions (e.g. `restriction:motorcar=` as well as `except=motorcar`)
      - replaced lhs/rhs profiles by using test defined profiles
      - Handle `oneway=alternating` (routed over with penalty) separately from `oneway=reversible` (not routed over due to time dependence)
      - Handle `destination:forward`, `destination:backward`, `destination:ref:forward`, `destination:ref:backward` tags
      - Properly handle destinations on `oneway=-1` roads
    - Guidance
      - Notifications are now exposed more prominently, announcing turns onto a ferry/pushing your bike more prominently
      - Improved turn angle calculation, detecting offsets due to lanes / minor variations due to inaccuracies
      - Corrected the bearings returned for intermediate steps - requires reprocessing
      - Improved turn locations for collapsed turns
      - Sliproad classification refinements: the situations we detect as Sliproads now resemble more closely the reality
    - Trip Plugin
      - changed internal behaviour to prefer the smallest lexicographic result over the largest one
    - Bugfixes
      - fixed a bug where polyline decoding on a defective polyline could end up in out-of-bound access on a vector
      - fixed compile errors in tile unit-test framework
      - fixed a bug that could result in inconsistent behaviour when collapsing instructions
      - fixed a bug that could result in crashes when leaving a ferry directly onto a motorway ramp
      - fixed a bug in the tile plugin that resulted in discovering invalid edges for connections
      - improved error messages when missing files during traffic updates (#3114)
      - For single coordinate geometries the GeoJSON `Point` encoding was broken. We now always emit `LineString`s even in the one-coordinate-case (backwards compatible) (#3425)
    - Debug Tiles
      - Added support for turn penalties
    - Internals
      - Internal/Shared memory datafacades now share common memory layout and data loading code
      - File reading now has much better error handling
    - Misc
      - Progress indicators now print newlines when stdout is not a TTY
      - Prettier API documentation now generated via `npm run build-api-docs` output `build/docs`

# 5.4.3
  - Changes from 5.4.2
    - Bugfixes
      - #3254 Fixed a bug that could end up hiding roundabout instructions
      - #3260 fixed a bug that provided the wrong location in the arrival instruction

# 5.4.2
  - Changes from 5.4.1
    - Bugfixes
      - #3032 Fixed a bug that could result in emitting `invalid` as an instruction type on sliproads with mode changes
      - #3085 Fixed an outdated assertion that could throw without a cause for concern
      - #3179 Fixed a bug that could trigger an assertion in TurnInstruciton generation

# 5.4.1
  - Changes from 5.4.0
    - Bugfixes
      - #3016: Fixes shared memory updates while queries are running

# 5.4.0
  - Changes from 5.3.0
    - Profiles
      - includes library guidance.lua that offers preliminary configuration on guidance.
      - added left_hand_driving flag in global profile properties
      - modified turn penalty function for car profile - better fit to real data
      - return `ref` and `name` as separate fields. Do no use ref or destination as fallback for name value
      - the default profile for car now ignores HOV only roads
    - Guidance
      - Handle Access tags for lanes, only considering valid lanes in lane-guidance (think car | car | bike | car)
      - Improved the detection of non-noticeable name-changes
      - Summaries have been improved to consider references as well
    - API:
      - `annotations=true` now returns the data source id for each segment as `datasources`
      - Reduced semantic of merge to refer only to merges from a lane onto a motorway-like road
      - new `ref` field in the `RouteStep` object. It contains the reference code or name of a way. Previously merged into the `name` property like `name (ref)` and are now separate fields.
    - Bugfixes
      - Fixed an issue that would result in segfaults for viaroutes with an invalid intermediate segment when u-turns were allowed at the via-location
      - Invalid only_* restrictions could result in loss of connectivity. As a fallback, we assume all turns allowed when the restriction is not valid
      - Fixed a bug that could result in an infinite loop when finding information about an upcoming intersection
      - Fixed a bug that led to not discovering if a road simply looses a considered prefix
      - BREAKING: Fixed a bug that could crash postprocessing of instructions on invalid roundabout taggings. This change requires reprocessing datasets with osrm-extract and osrm-contract
      - Fixed an issue that could emit `invalid` as instruction when ending on a sliproad after a traffic-light
      - Fixed an issue that would detect turning circles as sliproads
      - Fixed a bug where post-processing instructions (e.g. left + left -> uturn) could result in false pronunciations
      - Fixes a bug where a bearing range of zero would cause exhaustive graph traversals
      - Fixes a bug where certain looped geometries could cause an infinite loop during extraction
      - Fixed a bug where some roads could be falsly identified as sliproads
      - Fixed a bug where roundabout intersections could result in breaking assertions when immediately exited
    - Infrastructure:
      - Adds a feature to limit results in nearest service with a default of 100 in `osrm-routed`

# 5.3.0
  - Changes from 5.3.0-rc.3
    - Guidance
      - Only announce `use lane` on required turns (not using all lanes to go straight)
      - Moved `lanes` to the intersection objects. This is BREAKING in relation to other Release Candidates but not with respect to other releases.
    - Bugfixes
      - Fix BREAKING: bug that could result in failure to load 'osrm.icd' files. This breaks the dataformat
      - Fix: bug that results in segfaults when `use lane` instructions are suppressed

  - Changes form 5.2.7
    - API
      - Introduces new `TurnType` in the form of `use lane`. The type indicates that you have to stick to a lane without turning
      - Introduces `lanes` to the `Intersection` object. The lane data contains both the markings at the intersection and a flag indicating if they can be chosen for the next turn
      - Removed unused `-s` from `osrm-datastore`
    - Guidance
      - Only announce `use lane` on required turns (not using all lanes to go straight)
      - Improved detection of obvious turns
      - Improved turn lane detection
      - Reduce the number of end-of-road instructions in obvious cases
    - Profile:
      - bicycle.lua: Surface speeds never increase the actual speed
    - Infrastructure
      - Add 32bit support
      - Add ARM NEON/VFP support
      - Fix Windows builds
      - Optimize speed file updates using mmap
      - Add option to disable LTO for older compilers
      - BREAKING: The new turn type changes the turn-type order. This breaks the **data format**.
      - BREAKING: Turn lane data introduces two new files (osrm.tld,osrm.tls). This breaks the fileformat for older versions.
    - Bugfixes:
      - Fix devide by zero on updating speed data using osrm-contract

# 5.3.0 RC3
  - Changes from 5.3.0-rc.2
    - Guidance
      - Improved detection of obvious turns
      - Improved turn lane detection
    - Bugfixes
      - Fix bug that didn't chose minimal weights on overlapping edges

# 5.3.0 RC2
  - Changes from 5.3.0-rc.1
    - Bugfixes
      - Fixes invalid checks in the lane-extraction part of the car profile

# 5.3.0 RC1
    - API
     - Introduces new `TurnType` in the form of `use lane`. The type indicates that you have to stick to a lane without turning
     - Introduces lanes to the route response. The lane data contains both the markings at the intersection and a flag indicating their involvement in the turn

    - Infrastructure
     - BREAKING: The new turn type changes the turn-type order. This breaks the **data format**.
     - BREAKING: Turn lane data introduces two new files (osrm.tld,osrm.tls). This breaks the fileformat for older versions.

# 5.2.5
  - Bugfixes
    - Fixes a segfault caused by incorrect trimming logic for very short steps.

# 5.2.4
  - Bugfixes:
    - Fixed in issue that arised on roundabouts in combination with intermediate intersections and sliproads

# 5.2.3
  - Bugfixes:
    - Fixed an issue with name changes in roundabouts that could result in crashes

# 5.2.2
  Changes from 5.2.1
  - Bugfixes:
    - Buffer overrun in tile plugin response handling

# 5.2.1
  Changes from 5.2.0
  - Bugfixes:
    - Removed debug statement that was spamming the console

# 5.2.0
  Changes from 5.2.0 RC2
   - Bugfixes:
     - Fixed crash when loading shared memory caused by invalid OSM IDs segment size.
     - Various small instructions handling fixes

   Changes from 5.1.0
   - API:
     - new parameter `annotations` for `route`, `trip` and `match` requests.  Returns additional data about each
       coordinate along the selected/matched route line per `RouteLeg`:
         - duration of each segment
         - distance of each segment
         - OSM node ids of all segment endpoints
     - Introducing Intersections for Route Steps. This changes the API format in multiple ways.
         - `bearing_before`/`bearing_after` of `StepManeuver` are now deprecated and will be removed in the next major release
         - `location` of `StepManeuvers` is now deprecated and will be removed in the next major release
         - every `RouteStep` now has property `intersections` containing a list of `Intersection` objects.
     - Support for destination signs. New member `destinations` in `RouteStep`, based on `destination` and `destination:ref`
     - Support for name pronunciations. New member `pronunciation` in `RouteStep`, based on `name:pronunciation`

   - Profile changes:
     - duration parser now accepts P[n]DT[n]H[n]M[n]S, P[n]W, PTHHMMSS and PTHH:MM:SS ISO8601 formats.
     - `result.destinations` allows you to set a way's destinations
     - `result.pronunciation` allows you to set way name pronunciations
     - `highway=motorway_link` no longer implies `oneway` as per the OSM Wiki

   - Infrastructure:
     - BREAKING: Changed the on-disk encoding of the StaticRTree to reduce ramIndex file size. This breaks the **data format**
     - BREAKING: Intersection Classification adds a new file to the mix (osrm.icd). This breaks the fileformat for older versions.
     - Better support for osrm-routed binary upgrade on the fly [UNIX specific]:
       - Open sockets with SO_REUSEPORT to allow multiple osrm-routed processes serving requests from the same port.
       - Add SIGNAL_PARENT_WHEN_READY environment variable to enable osrm-routed signal its parent with USR1 when it's running and waiting for requests.
     - Disable http access logging via DISABLE_ACCESS_LOGGING environment variable.

   - Guidance:
     - BREAKING: modifies the file format with new internal identifiers
     - improved detection of turning streets, not reporting new-name in wrong situations
     - improved handling of sliproads (emit turns instead of 'take the ramp')
     - improved collapsing of instructions. Some 'new name' instructions will be suppressed if they are without alternative and the segment is short

   - Bugfixes
     - fixed broken summaries for very short routes

# 5.2.0 RC2
   Changes from 5.2.0 RC1

   - Guidance:
     - improved handling of sliproads (emit turns instead of 'take the ramp')
     - improved collapsing of instructions. Some 'new name' instructions will be suppressed if they are without alternative and the segment is short
     - BREAKING: modifies the file format with new internal identifiers

   - API:
     - paramater `annotate` was renamed to `annotations`.
     - `annotation` as accidentally placed in `Route` instead of `RouteLeg`
     - Support for destination signs. New member `destinations` in `RouteStep`, based on `destination` and `destination:ref`
     - Support for name pronunciations. New member `pronunciation` in `RouteStep`, based on `name:pronunciation`
     - Add `nodes` property to `annotation` in `RouteLeg` containing the ids of nodes covered by the route

   - Profile changes:
     - `result.destinations` allows you to set a way's destinations
     - `result.pronunciation` allows you to set way name pronunciations
     - `highway=motorway_link` no longer implies `oneway` as per the OSM Wiki

   - Infrastructure
     - BREAKING: Changed the on-disk encoding of the StaticRTree to reduce ramIndex file size. This breaks the **data format**

   - Bugfixes
     - fixed broken summaries for very short routes

# 5.2.0 RC1
   Changes from 5.1.0

   - API:
     - new parameter `annotate` for `route` and `match` requests.  Returns additional data about each
       coordinate along the selected/matched route line.
     - Introducing Intersections for Route Steps. This changes the API format in multiple ways.
         - `bearing_before`/`bearing_after` of `StepManeuver` are now deprecated and will be removed in the next major release
         - `location` of `StepManeuvers` is now deprecated and will be removed in the next major release
         - every `RouteStep` now has property `intersections` containing a list of `Intersection` objects.

   - Profile changes:
     - duration parser now accepts P[n]DT[n]H[n]M[n]S, P[n]W, PTHHMMSS and PTHH:MM:SS ISO8601 formats.

   - Infrastructure:
     - Better support for osrm-routed binary upgrade on the fly [UNIX specific]:
       - Open sockets with SO_REUSEPORT to allow multiple osrm-routed processes serving requests from the same port.
       - Add SIGNAL_PARENT_WHEN_READY environment variable to enable osrm-routed signal its parent with USR1 when it's running and waiting for requests.
     - BREAKING: Intersection Classification adds a new file to the mix (osrm.icd). This breaks the fileformat for older versions.
     - Disable http access logging via DISABLE_ACCESS_LOGGING environment
       variable.

   - Guidance:
     - improved detection of turning streets, not reporting new-name in wrong situations

# 5.1.0
   Changes with regard to 5.0.0

   - API:
     - added StepManeuver type `roundabout turn`. The type indicates a small roundabout that is treated as an intersection
        (turn right at the roundabout for first exit, go straight at the roundabout...)
     - added StepManeuver type `on ramp` and `off ramp` to distinguish between ramps that enter and exit a highway.
     - reduced new name instructions for trivial changes
     - combined multiple turns into a single instruction at segregated roads`

   - Profile Changes:
    - introduced a suffix_list / get_name_suffix_list to specify name suffices to be suppressed in name change announcements
    - street names are now consistently assembled for the car, bike and walk profile as: "Name (Ref)" as in "Berlin (A5)"
    - new `car.lua` dependency `lib/destination.lua`
    - register a way's .nodes() function for use in the profile's way_function.

   - Infrastructure
    - BREAKING: reordered internal instruction types. This breaks the **data format**
    - BREAKING: Changed the on-disk encoding of the StaticRTree for better performance. This breaks the **data format**

   - Fixes:
    - Issue #2310: post-processing for local paths, fixes #2310
    - Issue #2309: local path looping, fixes #2309
    - Issue #2356: Make hint values optional
    - Issue #2349: Segmentation fault in some requests
    - Issue #2335: map matching was using shortest path with uturns disabled
    - Issue #2193: Fix syntax error position indicators in parameters queries
    - Fix search with u-turn
    - PhantomNode packing in MSVC now the same on other platforms
    - Summary is now not malformed when including unnamed roads
    - Emit new-name on when changing fron unanmed road to named road

# 5.0.0
   Changes with regard 5.0.0 RC2:
   - API:
     - if `geometry=geojson` is passed the resulting geometry can be a LineString or Point
       depending on how many coordinates are present.
     - the removal of the summary field was revered. for `steps=flase` the field will always be an empty string.

   Changes with regard to 4.9.1:
   - API:
     - BREAKING: Complete rewrite of the HTTP and library API. See detailed documentation in the wiki.
     - BREAKING: The default coordinate order is now `longitude, latidue`. Exception: Polyline geometry
         which follow the original Google specification of `latitdue, longitude`.
     - BREAKING: Polyline geometries now use precision 5, instead of previously 6
     - BREAKING: Removed GPX support
     - New service `tile` which serves debug vector tiles of the road network
     - Completely new engine for guidance generation:
        - Support for highway ramps
        - Support for different intersection types (end of street, forks, merges)
        - Instruction post-processing to merge unimportant instructions
        - Improved handling of roundabouts

   - Tools:
     - BREAKING: Renamed osrm-prepare to osrm-contract
     - BREAKING: Removes profiles from osrm-contract, only needed in osrm-extract.
     - Abort processing in osrm-extract if there are no snappable edges remaining.
     - Added .properties file to osrm-extract ouput.
     - Enables the use of multiple segment-speed-files on the osrm-contract command line

   - Profile changes:
     - Remove movable bridge mode
     - Add `maxspeed=none` tag to car profile.
     - A `side_road` tag support for the OSRM car profile.

   - Fixes:
     - Issue #2150: Prevents routing over delivery ways and nodes
     - Issue #1972: Provide uninstall target
     - Issue #2072: Disable alternatives by default and if core factor < 1.0
     - Issue #1999: Fix unpacking for self-loop nodes not in core.

   - Infrastructure:
     - Cucumber test suit is now based on cucumber-js, removes Ruby as dependency
     - Updated to mapbox/variant v1.1
     - Updated to libosmium v2.6.1
     - Remove GeoJSON based debugging output, replaced by debug tiles


# 5.0.0 RC2
   - Profiles:
      - `properties.allow_uturns_at_via` -> `properties.continue_straight_at_waypoint` (value is inverted!)
   - API:
      - Removed summary from legs property
      - Disable steps and alternatives by default
      - Fix `code` field: 'ok' -> 'Ok'
      - Allow 4.json and 4.3.json format
      - Conform to v5 spec and support "unlimited" as radiuses value.
      - `uturns` parameter was replaced by `continue_straight` (value is inverted!)
   - Features:
      - Report progress for gennerating edge expanded edges in the edge based graph factory
      - Add maxspeed=none tag to car profile.
      - Optimize StaticRTree code: speedup 2x (to RC1)
      - Optimize DouglasPeucker code: speedup 10x (to RC1)
      - Optimize WebMercator projection: speedup 2x (to RC1)
   - Bugs:
      - #2195: Resolves issues with multiple includedirs in pkg-config file
      - #2219: Internal server error when using the match plugin
      - #2027: basename -> filename
      - #2168: Report correct position where parsing failed
      - #2036: Add license to storage and storage config exposed in public API
      - Fix uturn detection in match plugin
      - Add missing -lz to fix linking of server-tests

# 5.0.0 RC1
   - Renamed osrm-prepare into osrm-contract
   - osrm-contract does not need a profile parameter anymore
   - New public HTTP API, find documentation [here](https://github.com/Project-OSRM/osrm-backend/wiki/New-Server-api)
   - POST support is discontinued, please use library bindings for more complex requests
   - Removed timestamp plugin
   - Coordinate order is now Longitude,Latitude
   - Cucumber tests now based on Javascript (run with `npm test`)
   - Profile API changed:
      - `forward_mode` and `backward_mode` now need to be selected from a pre-defined list
      - Global profile properties are now stored in a global `properties` element. This includes:
        - `properties.traffic_signal_penalty`
        - `properties.use_turn_restrictions`
        - `properties.u_turn_penalty`
        - `properties.allow_u_turn_at_via`<|MERGE_RESOLUTION|>--- conflicted
+++ resolved
@@ -2,6 +2,7 @@
   - Changes from 5.20.0
     - Features:
       - ADDED: all waypoints in responses now contain a distance property between the original coordinate and the snapped location. [#5255](https://github.com/Project-OSRM/osrm-backend/pull/5255)
+
 # 5.20.0
   - Changes from 5.19.0:
     - Table:
@@ -12,10 +13,6 @@
     - Features:
       - ADDED: direct mmapping of datafiles is now supported via the `--mmap` switch. [#5242](https://github.com/Project-OSRM/osrm-backend/pull/5242)
       - REMOVED: the previous `--memory_file` switch is now deprecated and will fallback to `--mmap` [#5242](https://github.com/Project-OSRM/osrm-backend/pull/5242)
-<<<<<<< HEAD
-=======
-      - ADDED: all waypoints in responses now contain a `distance` property between the original coordinate and the snapped location. [#5255](https://github.com/Project-OSRM/osrm-backend/pull/5255)
->>>>>>> 3d781e6f
       - ADDED: Now publishing Node 10.x LTS binary modules [#5246](https://github.com/Project-OSRM/osrm-backend/pull/5246)
     - Windows:
       - FIXED: Windows builds again. [#5249](https://github.com/Project-OSRM/osrm-backend/pull/5249)
